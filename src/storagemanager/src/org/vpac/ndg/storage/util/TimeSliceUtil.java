--- conflicted
+++ resolved
@@ -1,4 +1,3 @@
-<<<<<<< HEAD
 /*
  * This file is part of SpatialCube.
  *
@@ -19,419 +18,398 @@
  * http://www.crcsi.com.au/
  */
 
-=======
-/*
- * This file is part of the Raster Storage Archive (RSA).
- *
- * The RSA is free software: you can redistribute it and/or modify it under the
- * terms of the GNU General Public License as published by the Free Software
- * Foundation, either version 3 of the License, or (at your option) any later
- * version.
- *
- * The RSA is distributed in the hope that it will be useful, but WITHOUT ANY
- * WARRANTY; without even the implied warranty of MERCHANTABILITY or FITNESS FOR
- * A PARTICULAR PURPOSE.  See the GNU General Public License for more details.
- *
- * You should have received a copy of the GNU General Public License along with
- * the RSA.  If not, see <http://www.gnu.org/licenses/>.
- *
- * Copyright 2013 CRCSI - Cooperative Research Centre for Spatial Information
- * http://www.crcsi.com.au/
- */
-
->>>>>>> a96fe6c8
-package org.vpac.ndg.storage.util;
-
-import java.io.IOException;
-import java.nio.file.FileVisitResult;
-import java.nio.file.Files;
-import java.nio.file.NoSuchFileException;
-import java.nio.file.Path;
-import java.nio.file.Paths;
-import java.nio.file.SimpleFileVisitor;
-import java.nio.file.attribute.BasicFileAttributes;
-import java.text.DateFormat;
-import java.util.ArrayList;
-import java.util.Calendar;
-import java.util.Date;
-import java.util.List;
-
-import org.apache.commons.lang.time.DateFormatUtils;
-import org.apache.commons.lang.time.DateUtils;
-import org.slf4j.Logger;
-import org.slf4j.LoggerFactory;
-import org.springframework.beans.factory.annotation.Autowired;
-import org.vpac.ndg.FileUtils;
-import org.vpac.ndg.Utils;
-import org.vpac.ndg.common.Default;
-import org.vpac.ndg.common.datamodel.GdalFormat;
-import org.vpac.ndg.common.datamodel.RunningTaskState;
-import org.vpac.ndg.configuration.NdgConfigManager;
-import org.vpac.ndg.geometry.Box;
-import org.vpac.ndg.storage.dao.ProcessDao;
-import org.vpac.ndg.storage.dao.TimeSliceDao;
-import org.vpac.ndg.storage.dao.TimeSliceLockDao;
-import org.vpac.ndg.storage.model.Dataset;
-import org.vpac.ndg.storage.model.TimeSlice;
-import org.vpac.ndg.storage.model.TimeSliceLock;
-
-import ucar.nc2.time.CalendarDate;
-import ucar.nc2.time.CalendarDateUnit;
-import ucar.nc2.time.CalendarPeriod;
-
-public class TimeSliceUtil {
-
-	private final Logger log = LoggerFactory.getLogger(TimeSliceUtil.class);
-
-	@Autowired
-	ProcessDao processDao;
-	@Autowired
-	TimeSliceDao timeSliceDao;
-	@Autowired
-	TimeSliceLockDao timeSliceLockDao;
-	@Autowired
-	DatasetUtil datasetUtil;
-	@Autowired
-	NdgConfigManager ndgConfigManager;
-	
-	public DatasetUtil getDatasetUtil() {
-		return datasetUtil;
-	}
-
-	public void setDatasetUtil(DatasetUtil datasetUtil) {
-		this.datasetUtil = datasetUtil;
-	}
-
-	public TimeSliceDao getTimeSliceDao() {
-		return timeSliceDao;
-	}
-
-	public void setTimeSliceDao(TimeSliceDao timeSliceDao) {
-		this.timeSliceDao = timeSliceDao;
-	}
-
-	public TimeSliceUtil() {
-	}
-
-	/**
-	 * Create timeslice directory in storagepool if it doesn't exist.
-	 * @param ts The specified timeslice.
-	 * @throws IOException Error when unable to create timeslice directory.
-	 */
-	public void initializeLocations(TimeSlice ts) throws IOException {
-		Path tsPath = getFileLocation(ts);
-		if (!Files.exists(tsPath))
-			Files.createDirectories(tsPath);
-	}
-
-	public Path getFileLocation(TimeSlice ts) {
-		Dataset ds = timeSliceDao.getParentDataset(ts.getId());
-		Path location = datasetUtil.getPath(ds);
-		String relLocation = getRelativeLocation(ts);
-		return location.resolve(relLocation);
-	}
-	
-	public String getRelativeLocation(TimeSlice ts) {
-		DateFormat formatter = Utils.getTimestampFormatter();
-		return formatter.format(ts.getCreated());		
-	}
-
-	public boolean isEmpty(TimeSlice ts) {
-		return ts.getBounds().getArea() <= 0.0;
-	}
-
-	/**
-	 * @param tss A list of time slices.
-	 * @return A box that encompasses all the data in the time slices, or null
-	 *         if there is no data.
-	 */
-	public Box aggregateBounds(List<TimeSlice> tss) {
-		Box bounds = null;
-		for (TimeSlice ts : tss) {
-			if (isEmpty(ts))
-				continue;
-			if (bounds == null)
-				bounds = new Box(ts.getBounds());
-			else
-				bounds.union(ts.getBounds());
-		}
-		return bounds;
-	}
-
-	/**
-	 * Find appropriate units for the time dimension.
-	 * 
-	 * @param timeSlices
-	 *            The time slices to find a unit for.
-	 * @param dates
-	 *            A list of coordinates in the new units, which map 1:1 to the
-	 *            given time slices. This should be an empty list; it will be
-	 *            populated by this method.
-	 * @return A description the new units.
-	 */
-	public CalendarDateUnit computeTimeMapping(List<TimeSlice> timeSlices,
-			List<CalendarDate> dates) {
-
-		// We need to know the smallest precision of the selected time slices,
-		// so that a sensible value can be used in the exported NCML: the
-		// coordinates will use units like "Days since 2011-01-01". See:
-		// http://www.unidata.ucar.edu/software/netcdf/docs/BestPractices.html#Calendar%20Date/Time
-		// http://www.unidata.ucar.edu/software/netcdf/time/recs.html
-
-		Date mindate = null;
-		long minprecision = Long.MAX_VALUE;
-		for (TimeSlice ts : timeSlices) {
-			if (mindate == null || ts.getCreated().before(mindate))
-				mindate = ts.getCreated();
-			Dataset ds = timeSliceDao.getParentDataset(ts.getId());
-			if (minprecision == Long.MAX_VALUE || ds.getPrecision() < minprecision)
-				minprecision = ds.getPrecision();
-		}
-
-		// Find an epoch: truncate the date to the nearest sensible major value,
-		// e.g. to the nearest year.
-		Date epoch;
-		String timeUnits;
-
-		if (minprecision < DateUtils.MILLIS_PER_SECOND) {
-			// Precision of less than one second; round to milliseconds.
-			epoch = DateUtils.truncate(mindate, Calendar.SECOND);
-			timeUnits = String.format("msec since %s",
-					DateFormatUtils.format(epoch, Default.SECOND_PATTERN));
-
-		} else if (minprecision < DateUtils.MILLIS_PER_MINUTE) {
-			// Precision of less than one minute; round to seconds.
-			epoch = DateUtils.truncate(mindate, Calendar.MINUTE);
-			timeUnits = String.format("Seconds since %s",
-					DateFormatUtils.format(epoch, Default.MINUTE_PATTERN));
-
-		} else if (minprecision < DateUtils.MILLIS_PER_HOUR) {
-			// Precision of less than one hour; round to minutes.
-			epoch = DateUtils.truncate(mindate, Calendar.HOUR);
-			timeUnits = String.format("Minutes since %s",
-					DateFormatUtils.format(epoch, Default.HOUR_PATTERN));
-
-		} else if (minprecision < DateUtils.MILLIS_PER_DAY) {
-			// Precision of less than one day; round to hours.
-			epoch = DateUtils.truncate(mindate, Calendar.DAY_OF_MONTH);
-			timeUnits = String.format("Hours since %s",
-					DateFormatUtils.format(epoch, Default.DAY_PATTERN));
-
-		} else {
-			// Precision GREATER than one day; round to days.
-			epoch = DateUtils.truncate(mindate, Calendar.YEAR);
-			timeUnits = String.format("Days since %s",
-					DateFormatUtils.format(epoch, Default.DAY_PATTERN));
-		}
-
-		CalendarDateUnit units = CalendarDateUnit.of("proleptic_gregorian",
-				timeUnits);
-
-		// Calculate a set of new coordinates for each time slice, relative to
-		// the epoch.
-		for (TimeSlice ts : timeSlices) {
-			CalendarDate coordinate = CalendarDate.of(ts.getCreated().getTime());
-			dates.add(coordinate);
-		}
-
-		return units;
-	}
-
-	public List<String> datesToCoordValues(CalendarDateUnit units,
-			List<CalendarDate> dates) {
-
-		List<String> coordValues = new ArrayList<>();
-		CalendarPeriod period = units.getTimeUnit();
-		for (CalendarDate value : dates) {
-			int offset = period.subtract(units.getBaseCalendarDate(), value);
-			coordValues.add(Integer.toString(offset));
-		}
-		return coordValues;
-	}
-
-	final int MAX_ADOPT_ATTEMPTS = 10;
-
-	/**
-	 * Cleans up all outstanding locks that belong to other processes.
-	 * @param ownProcessId The ID of this process.
-	 * @param force Whether to clean up locks that have not yet expired.
-	 * @return The number of locks that were cleaned.
-	 */
-	public int cleanOthers(String ownProcessId, boolean force) {
-		log.debug("Destroying old process entries.");
-		if (force) {
-			// Destroy all processes, even if they don't appear to be dead.
-			int ndestroyed = processDao.deleteOthers(ownProcessId);
-			log.info("Destroyed {} old process records.", ndestroyed);
-		} else {
-			// Destroy expired processes.
-			int ndestroyed = processDao.deleteStale();
-			log.info("Destroyed {} old process records.", ndestroyed);
-		}
-
-		// Try to clean up each orphaned task one at a time.
-		int ncleaned = 0;
-		int ntries = 0;
-		while (true) {
-			TimeSliceLock lockToken;
-			try {
-				lockToken = timeSliceLockDao.adoptOne(ownProcessId);
-			} catch (InterruptedException e) {
-				// It's possible but unlikely that an orphan could be adopted by
-				// a different process, so retry a few times if one fails.
-				ntries += 1;
-				if (ntries >= MAX_ADOPT_ATTEMPTS)
-					throw new IllegalStateException("Failed to adopt lock.", e);
-				continue;
-			}
-			if (lockToken == null) {
-				// No more orphans.
-				break;
-			}
-			cleanOne(lockToken);
-			timeSliceLockDao.unlock(lockToken);
-			ncleaned += 1;
-			ntries = 0;
-		}
-		return ncleaned;
-	}
-
-	public int clean(List<TimeSliceLock> lockTokens) {
-		if(lockTokens.size() == 0) {
-			// When no lock, no need to restore/cleanup
-			return 0;
-		}
-
-		log.debug("Cleaning up temporary data belonging to locks.");
-		for (TimeSliceLock lockToken : lockTokens) {
-			cleanOne(lockToken);
-		}
-		return lockTokens.size();
-	}
-
-	/**
-	 * Cleans up one lock, but does not adopt it or unlock it.
-	 */
-	public void cleanOne(TimeSliceLock lockToken) {
-		TimeSlice ts = timeSliceDao.retrieve(lockToken.getTimesliceId());
-		if (ts.getLockMode() == 'w') {
-			// Clean up and then release lock.
-			if (lockToken.getState() == RunningTaskState.RUNNING) {
-				restore(lockToken.getTimesliceId());
-			} else {
-				cleanup(lockToken.getTimesliceId());
-			}
-
-		} else {
-			// TODO: Might be good to delete temporary files associated with
-			// this lock.
-		}
-	}
-
-	public void restore(String timesliceId) {
-		TimeSlice ts = timeSliceDao.retrieve(timesliceId);
-		Path tsPath = getFileLocation(ts);
-		try {
-			Files.walkFileTree(tsPath, new SimpleFileVisitor<Path>() {
-				/**
-				 * Import netcdf dataset
-				 */
-				@Override
-				public FileVisitResult visitFile(Path file,
-						BasicFileAttributes attrs) throws IOException {
-
-					String fileName = file.getFileName().toString();
-
-					if (!fileName.endsWith("_old" + GdalFormat.NC.getExtension())) {
-						// IGNORE NON-BACKUP TILE
-						return FileVisitResult.CONTINUE;
-					}
-
-					String restoredFilename = fileName.replace("_old", "");
-					Path backupTilePath = file.toAbsolutePath();
-					Path restoredTilePath = Paths.get(backupTilePath.getParent().toString(), restoredFilename);
-					try {
-						FileUtils.move(backupTilePath, restoredTilePath);
-						log.debug("RESTORE {} as {}", backupTilePath, restoredTilePath);
-					} catch (Exception e) {
-						log.error("{}", e);
-					}
-
-					return FileVisitResult.CONTINUE;
-				}
-
-				@Override
-				public FileVisitResult postVisitDirectory(Path dir, IOException e)
-						throws IOException {
-					return FileVisitResult.CONTINUE;
-				}
-			});
-		} catch (IOException e) {
-			log.error("Error restoring {} caused by {}", tsPath, e);
-		}
-	}
-
-	public void cleanup(String timesliceId) {
-		TimeSlice ts = timeSliceDao.retrieve(timesliceId);
-		Path tsPath = getFileLocation(ts);
-		try {
-			Files.walkFileTree(tsPath, new SimpleFileVisitor<Path>() {
-				/**
-				 * Import netcdf dataset
-				 */
-				@Override
-				public FileVisitResult visitFile(Path file,
-						BasicFileAttributes attrs) throws IOException {
-
-					String fileName = file.getFileName().toString();
-
-					if (!fileName.endsWith("_old" + GdalFormat.NC.getExtension())) {
-						// IGNORE NON-BACKUP TILE
-						return FileVisitResult.CONTINUE;
-					}
-
-					Path backupTilePath = file.toAbsolutePath();
-					try {
-						FileUtils.deleteIfExists(backupTilePath);
-						log.debug("CLEAN UP {}", backupTilePath);
-					} catch (Exception e) {
-						log.error("{}", e);
-					}
-
-					return FileVisitResult.CONTINUE;
-				}
-
-				@Override
-				public FileVisitResult postVisitDirectory(Path dir, IOException e)
-						throws IOException {
-					return FileVisitResult.CONTINUE;
-				}
-			});
-		} catch (IOException e) {
-			log.error("Error restoring {} caused by {}", tsPath, e);
-		}		
-	}
-
-	public void delete(TimeSlice ts) throws IOException {
-		Path tsPath = getFileLocation(ts);
-		// Delete all dataset tiles from storagepool
-		try {
-			FileUtils.removeDirectory(tsPath);
-		} catch (NoSuchFileException e) {
-			log.warn("Could not find dataset directory {}. Continuing with deletion anyway", tsPath);
-		}
-		
-		timeSliceDao.delete(ts);
-	}
-
-	public void update(TimeSlice newTs) throws IOException {
-		TimeSlice oldTs = timeSliceDao.retrieve(newTs.getId());
-		Path p = getFileLocation(oldTs);
-
-		Path newTsPath = Paths.get(p.toString().replace(oldTs.getCreated().toString(), newTs.getCreated().toString()));
-		FileUtils.move(p, newTsPath);
-		
-		timeSliceDao.update(newTs);
-
-	}
-}
+package org.vpac.ndg.storage.util;
+
+import java.io.IOException;
+import java.nio.file.FileVisitResult;
+import java.nio.file.Files;
+import java.nio.file.NoSuchFileException;
+import java.nio.file.Path;
+import java.nio.file.Paths;
+import java.nio.file.SimpleFileVisitor;
+import java.nio.file.attribute.BasicFileAttributes;
+import java.text.DateFormat;
+import java.util.ArrayList;
+import java.util.Calendar;
+import java.util.Date;
+import java.util.List;
+
+import org.apache.commons.lang.time.DateFormatUtils;
+import org.apache.commons.lang.time.DateUtils;
+import org.slf4j.Logger;
+import org.slf4j.LoggerFactory;
+import org.springframework.beans.factory.annotation.Autowired;
+import org.vpac.ndg.FileUtils;
+import org.vpac.ndg.Utils;
+import org.vpac.ndg.common.Default;
+import org.vpac.ndg.common.datamodel.GdalFormat;
+import org.vpac.ndg.common.datamodel.RunningTaskState;
+import org.vpac.ndg.configuration.NdgConfigManager;
+import org.vpac.ndg.geometry.Box;
+import org.vpac.ndg.storage.dao.ProcessDao;
+import org.vpac.ndg.storage.dao.TimeSliceDao;
+import org.vpac.ndg.storage.dao.TimeSliceLockDao;
+import org.vpac.ndg.storage.model.Dataset;
+import org.vpac.ndg.storage.model.TimeSlice;
+import org.vpac.ndg.storage.model.TimeSliceLock;
+
+import ucar.nc2.time.CalendarDate;
+import ucar.nc2.time.CalendarDateUnit;
+import ucar.nc2.time.CalendarPeriod;
+
+public class TimeSliceUtil {
+
+	private final Logger log = LoggerFactory.getLogger(TimeSliceUtil.class);
+
+	@Autowired
+	ProcessDao processDao;
+	@Autowired
+	TimeSliceDao timeSliceDao;
+	@Autowired
+	TimeSliceLockDao timeSliceLockDao;
+	@Autowired
+	DatasetUtil datasetUtil;
+	@Autowired
+	NdgConfigManager ndgConfigManager;
+	
+	public DatasetUtil getDatasetUtil() {
+		return datasetUtil;
+	}
+
+	public void setDatasetUtil(DatasetUtil datasetUtil) {
+		this.datasetUtil = datasetUtil;
+	}
+
+	public TimeSliceDao getTimeSliceDao() {
+		return timeSliceDao;
+	}
+
+	public void setTimeSliceDao(TimeSliceDao timeSliceDao) {
+		this.timeSliceDao = timeSliceDao;
+	}
+
+	public TimeSliceUtil() {
+	}
+
+	/**
+	 * Create timeslice directory in storagepool if it doesn't exist.
+	 * @param ts The specified timeslice.
+	 * @throws IOException Error when unable to create timeslice directory.
+	 */
+	public void initializeLocations(TimeSlice ts) throws IOException {
+		Path tsPath = getFileLocation(ts);
+		if (!Files.exists(tsPath))
+			Files.createDirectories(tsPath);
+	}
+
+	public Path getFileLocation(TimeSlice ts) {
+		Dataset ds = timeSliceDao.getParentDataset(ts.getId());
+		Path location = datasetUtil.getPath(ds);
+		String relLocation = getRelativeLocation(ts);
+		return location.resolve(relLocation);
+	}
+	
+	public String getRelativeLocation(TimeSlice ts) {
+		DateFormat formatter = Utils.getTimestampFormatter();
+		return formatter.format(ts.getCreated());		
+	}
+
+	public boolean isEmpty(TimeSlice ts) {
+		return ts.getBounds().getArea() <= 0.0;
+	}
+
+	/**
+	 * @param tss A list of time slices.
+	 * @return A box that encompasses all the data in the time slices, or null
+	 *         if there is no data.
+	 */
+	public Box aggregateBounds(List<TimeSlice> tss) {
+		Box bounds = null;
+		for (TimeSlice ts : tss) {
+			if (isEmpty(ts))
+				continue;
+			if (bounds == null)
+				bounds = new Box(ts.getBounds());
+			else
+				bounds.union(ts.getBounds());
+		}
+		return bounds;
+	}
+
+	/**
+	 * Find appropriate units for the time dimension.
+	 * 
+	 * @param timeSlices
+	 *            The time slices to find a unit for.
+	 * @param dates
+	 *            A list of coordinates in the new units, which map 1:1 to the
+	 *            given time slices. This should be an empty list; it will be
+	 *            populated by this method.
+	 * @return A description the new units.
+	 */
+	public CalendarDateUnit computeTimeMapping(List<TimeSlice> timeSlices,
+			List<CalendarDate> dates) {
+
+		// We need to know the smallest precision of the selected time slices,
+		// so that a sensible value can be used in the exported NCML: the
+		// coordinates will use units like "Days since 2011-01-01". See:
+		// http://www.unidata.ucar.edu/software/netcdf/docs/BestPractices.html#Calendar%20Date/Time
+		// http://www.unidata.ucar.edu/software/netcdf/time/recs.html
+
+		Date mindate = null;
+		long minprecision = Long.MAX_VALUE;
+		for (TimeSlice ts : timeSlices) {
+			if (mindate == null || ts.getCreated().before(mindate))
+				mindate = ts.getCreated();
+			Dataset ds = timeSliceDao.getParentDataset(ts.getId());
+			if (minprecision == Long.MAX_VALUE || ds.getPrecision() < minprecision)
+				minprecision = ds.getPrecision();
+		}
+
+		// Find an epoch: truncate the date to the nearest sensible major value,
+		// e.g. to the nearest year.
+		Date epoch;
+		String timeUnits;
+
+		if (minprecision < DateUtils.MILLIS_PER_SECOND) {
+			// Precision of less than one second; round to milliseconds.
+			epoch = DateUtils.truncate(mindate, Calendar.SECOND);
+			timeUnits = String.format("msec since %s",
+					DateFormatUtils.format(epoch, Default.SECOND_PATTERN));
+
+		} else if (minprecision < DateUtils.MILLIS_PER_MINUTE) {
+			// Precision of less than one minute; round to seconds.
+			epoch = DateUtils.truncate(mindate, Calendar.MINUTE);
+			timeUnits = String.format("Seconds since %s",
+					DateFormatUtils.format(epoch, Default.MINUTE_PATTERN));
+
+		} else if (minprecision < DateUtils.MILLIS_PER_HOUR) {
+			// Precision of less than one hour; round to minutes.
+			epoch = DateUtils.truncate(mindate, Calendar.HOUR);
+			timeUnits = String.format("Minutes since %s",
+					DateFormatUtils.format(epoch, Default.HOUR_PATTERN));
+
+		} else if (minprecision < DateUtils.MILLIS_PER_DAY) {
+			// Precision of less than one day; round to hours.
+			epoch = DateUtils.truncate(mindate, Calendar.DAY_OF_MONTH);
+			timeUnits = String.format("Hours since %s",
+					DateFormatUtils.format(epoch, Default.DAY_PATTERN));
+
+		} else {
+			// Precision GREATER than one day; round to days.
+			epoch = DateUtils.truncate(mindate, Calendar.YEAR);
+			timeUnits = String.format("Days since %s",
+					DateFormatUtils.format(epoch, Default.DAY_PATTERN));
+		}
+
+		CalendarDateUnit units = CalendarDateUnit.of("proleptic_gregorian",
+				timeUnits);
+
+		// Calculate a set of new coordinates for each time slice, relative to
+		// the epoch.
+		for (TimeSlice ts : timeSlices) {
+			CalendarDate coordinate = CalendarDate.of(ts.getCreated().getTime());
+			dates.add(coordinate);
+		}
+
+		return units;
+	}
+
+	public List<String> datesToCoordValues(CalendarDateUnit units,
+			List<CalendarDate> dates) {
+
+		List<String> coordValues = new ArrayList<>();
+		CalendarPeriod period = units.getTimeUnit();
+		for (CalendarDate value : dates) {
+			int offset = period.subtract(units.getBaseCalendarDate(), value);
+			coordValues.add(Integer.toString(offset));
+		}
+		return coordValues;
+	}
+
+	final int MAX_ADOPT_ATTEMPTS = 10;
+
+	/**
+	 * Cleans up all outstanding locks that belong to other processes.
+	 * @param ownProcessId The ID of this process.
+	 * @param force Whether to clean up locks that have not yet expired.
+	 * @return The number of locks that were cleaned.
+	 */
+	public int cleanOthers(String ownProcessId, boolean force) {
+		log.debug("Destroying old process entries.");
+		if (force) {
+			// Destroy all processes, even if they don't appear to be dead.
+			int ndestroyed = processDao.deleteOthers(ownProcessId);
+			log.info("Destroyed {} old process records.", ndestroyed);
+		} else {
+			// Destroy expired processes.
+			int ndestroyed = processDao.deleteStale();
+			log.info("Destroyed {} old process records.", ndestroyed);
+		}
+
+		// Try to clean up each orphaned task one at a time.
+		int ncleaned = 0;
+		int ntries = 0;
+		while (true) {
+			TimeSliceLock lockToken;
+			try {
+				lockToken = timeSliceLockDao.adoptOne(ownProcessId);
+			} catch (InterruptedException e) {
+				// It's possible but unlikely that an orphan could be adopted by
+				// a different process, so retry a few times if one fails.
+				ntries += 1;
+				if (ntries >= MAX_ADOPT_ATTEMPTS)
+					throw new IllegalStateException("Failed to adopt lock.", e);
+				continue;
+			}
+			if (lockToken == null) {
+				// No more orphans.
+				break;
+			}
+			cleanOne(lockToken);
+			timeSliceLockDao.unlock(lockToken);
+			ncleaned += 1;
+			ntries = 0;
+		}
+		return ncleaned;
+	}
+
+	public int clean(List<TimeSliceLock> lockTokens) {
+		if(lockTokens.size() == 0) {
+			// When no lock, no need to restore/cleanup
+			return 0;
+		}
+
+		log.debug("Cleaning up temporary data belonging to locks.");
+		for (TimeSliceLock lockToken : lockTokens) {
+			cleanOne(lockToken);
+		}
+		return lockTokens.size();
+	}
+
+	/**
+	 * Cleans up one lock, but does not adopt it or unlock it.
+	 */
+	public void cleanOne(TimeSliceLock lockToken) {
+		TimeSlice ts = timeSliceDao.retrieve(lockToken.getTimesliceId());
+		if (ts.getLockMode() == 'w') {
+			// Clean up and then release lock.
+			if (lockToken.getState() == RunningTaskState.RUNNING) {
+				restore(lockToken.getTimesliceId());
+			} else {
+				cleanup(lockToken.getTimesliceId());
+			}
+
+		} else {
+			// TODO: Might be good to delete temporary files associated with
+			// this lock.
+		}
+	}
+
+	public void restore(String timesliceId) {
+		TimeSlice ts = timeSliceDao.retrieve(timesliceId);
+		Path tsPath = getFileLocation(ts);
+		try {
+			Files.walkFileTree(tsPath, new SimpleFileVisitor<Path>() {
+				/**
+				 * Import netcdf dataset
+				 */
+				@Override
+				public FileVisitResult visitFile(Path file,
+						BasicFileAttributes attrs) throws IOException {
+
+					String fileName = file.getFileName().toString();
+
+					if (!fileName.endsWith("_old" + GdalFormat.NC.getExtension())) {
+						// IGNORE NON-BACKUP TILE
+						return FileVisitResult.CONTINUE;
+					}
+
+					String restoredFilename = fileName.replace("_old", "");
+					Path backupTilePath = file.toAbsolutePath();
+					Path restoredTilePath = Paths.get(backupTilePath.getParent().toString(), restoredFilename);
+					try {
+						FileUtils.move(backupTilePath, restoredTilePath);
+						log.debug("RESTORE {} as {}", backupTilePath, restoredTilePath);
+					} catch (Exception e) {
+						log.error("{}", e);
+					}
+
+					return FileVisitResult.CONTINUE;
+				}
+
+				@Override
+				public FileVisitResult postVisitDirectory(Path dir, IOException e)
+						throws IOException {
+					return FileVisitResult.CONTINUE;
+				}
+			});
+		} catch (IOException e) {
+			log.error("Error restoring {} caused by {}", tsPath, e);
+		}
+	}
+
+	public void cleanup(String timesliceId) {
+		TimeSlice ts = timeSliceDao.retrieve(timesliceId);
+		Path tsPath = getFileLocation(ts);
+		try {
+			Files.walkFileTree(tsPath, new SimpleFileVisitor<Path>() {
+				/**
+				 * Import netcdf dataset
+				 */
+				@Override
+				public FileVisitResult visitFile(Path file,
+						BasicFileAttributes attrs) throws IOException {
+
+					String fileName = file.getFileName().toString();
+
+					if (!fileName.endsWith("_old" + GdalFormat.NC.getExtension())) {
+						// IGNORE NON-BACKUP TILE
+						return FileVisitResult.CONTINUE;
+					}
+
+					Path backupTilePath = file.toAbsolutePath();
+					try {
+						FileUtils.deleteIfExists(backupTilePath);
+						log.debug("CLEAN UP {}", backupTilePath);
+					} catch (Exception e) {
+						log.error("{}", e);
+					}
+
+					return FileVisitResult.CONTINUE;
+				}
+
+				@Override
+				public FileVisitResult postVisitDirectory(Path dir, IOException e)
+						throws IOException {
+					return FileVisitResult.CONTINUE;
+				}
+			});
+		} catch (IOException e) {
+			log.error("Error restoring {} caused by {}", tsPath, e);
+		}		
+	}
+
+	public void delete(TimeSlice ts) throws IOException {
+		Path tsPath = getFileLocation(ts);
+		// Delete all dataset tiles from storagepool
+		try {
+			FileUtils.removeDirectory(tsPath);
+		} catch (NoSuchFileException e) {
+			log.warn("Could not find dataset directory {}. Continuing with deletion anyway", tsPath);
+		}
+		
+		timeSliceDao.delete(ts);
+	}
+
+	public void update(TimeSlice newTs) throws IOException {
+		TimeSlice oldTs = timeSliceDao.retrieve(newTs.getId());
+		Path p = getFileLocation(oldTs);
+
+		Path newTsPath = Paths.get(p.toString().replace(oldTs.getCreated().toString(), newTs.getCreated().toString()));
+		FileUtils.move(p, newTsPath);
+		
+		timeSliceDao.update(newTs);
+
+	}
+}