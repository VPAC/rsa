<<<<<<< HEAD
/*
 * This file is part of SpatialCube.
 *
 * SpatialCube is free software: you can redistribute it and/or modify it under
 * the terms of the GNU General Public License as published by the Free Software
 * Foundation, either version 3 of the License, or (at your option) any later
 * version.
 *
 * SpatialCube is distributed in the hope that it will be useful, but WITHOUT
 * ANY WARRANTY; without even the implied warranty of MERCHANTABILITY or FITNESS
 * FOR A PARTICULAR PURPOSE.  See the GNU General Public License for more
 * details.
 *
 * You should have received a copy of the GNU General Public License along with
 * SpatialCube.  If not, see <http://www.gnu.org/licenses/>.
 *
 * Copyright 2013 CRCSI - Cooperative Research Centre for Spatial Information
 * http://www.crcsi.com.au/
 */

=======
/*
 * This file is part of the Raster Storage Archive (RSA).
 *
 * The RSA is free software: you can redistribute it and/or modify it under the
 * terms of the GNU General Public License as published by the Free Software
 * Foundation, either version 3 of the License, or (at your option) any later
 * version.
 *
 * The RSA is distributed in the hope that it will be useful, but WITHOUT ANY
 * WARRANTY; without even the implied warranty of MERCHANTABILITY or FITNESS FOR
 * A PARTICULAR PURPOSE.  See the GNU General Public License for more details.
 *
 * You should have received a copy of the GNU General Public License along with
 * the RSA.  If not, see <http://www.gnu.org/licenses/>.
 *
 * Copyright 2013 CRCSI - Cooperative Research Centre for Spatial Information
 * http://www.crcsi.com.au/
 */

>>>>>>> a96fe6c8
package org.vpac.web.controller;

import static ch.lambdaj.Lambda.having;
import static ch.lambdaj.Lambda.on;
import static ch.lambdaj.Lambda.select;
import static org.hamcrest.Matchers.equalTo;
import static org.hamcrest.Matchers.greaterThanOrEqualTo;
import static org.hamcrest.Matchers.lessThanOrEqualTo;

import java.io.IOException;
import java.util.List;

import javax.validation.Valid;

import org.slf4j.Logger;
import org.slf4j.LoggerFactory;
import org.springframework.beans.factory.annotation.Autowired;
import org.springframework.stereotype.Controller;
import org.springframework.ui.ModelMap;
import org.springframework.web.bind.WebDataBinder;
import org.springframework.web.bind.annotation.InitBinder;
import org.springframework.web.bind.annotation.PathVariable;
import org.springframework.web.bind.annotation.RequestMapping;
import org.springframework.web.bind.annotation.RequestMethod;
import org.vpac.ndg.storage.dao.DatasetDao;
import org.vpac.ndg.storage.dao.TimeSliceDao;
import org.vpac.ndg.storage.dao.TimeSliceLockDao;
import org.vpac.ndg.storage.model.Dataset;
import org.vpac.ndg.storage.model.TimeSlice;
import org.vpac.ndg.storage.model.TimeSliceLock;
import org.vpac.ndg.storage.util.TimeSliceUtil;
import org.vpac.web.exception.ResourceNotFoundException;
import org.vpac.web.model.request.PagingRequest;
import org.vpac.web.model.request.TimeSliceRequest;
import org.vpac.web.model.request.TimeSliceSearchRequest;
import org.vpac.web.model.response.DatasetResponse;
import org.vpac.web.model.response.TimeSliceCollectionResponse;
import org.vpac.web.model.response.TimeSliceLockCollectionResponse;
import org.vpac.web.model.response.TimeSliceResponse;
import org.vpac.web.util.ControllerHelper;
import org.vpac.web.util.Pager;

@Controller
@RequestMapping("/TimeSlice")
public class TimeSliceController {

	final private Logger log = LoggerFactory.getLogger(TimeSliceController.class);

	@Autowired
	private ControllerHelper helper;
	@Autowired
	private DatasetDao datasetDao;
	@Autowired
	private TimeSliceDao timeSliceDao;
	@Autowired
	private TimeSliceUtil timeSliceUtil;
	@Autowired
	TimeSliceLockDao timeSliceLockDao;
	
	private Pager<TimeSlice> pager = new Pager<TimeSlice>();
	
	@InitBinder
	public void binder(WebDataBinder binder) {
		helper.BindDateTimeFormatter(binder);
	}

	@RequestMapping(method = RequestMethod.GET)
	public String getAll(@Valid TimeSliceSearchRequest request, @Valid PagingRequest page, ModelMap model ) {

		log.info("Get All TimeSlices");
		log.debug("Dataset ID: {}", request.getDatasetId());
		log.debug("Creation Date: {}", request.getCreationDate());
		log.debug("Begin Date: {}", request.getSearchBeginDate());
		log.debug("End Date: {}", request.getSearchEndDate());

		List<TimeSlice> list = getAllTimeSlice(request.getDatasetId());
		if(request.getCreationDate() != null)
			list = select(list, having(on(TimeSlice.class).getCreated(), equalTo(request.getCreationDate())));

		if(request.getSearchBeginDate() != null)
			list = select(list, having(on(TimeSlice.class).getCreated(), greaterThanOrEqualTo(request.getSearchBeginDate())));

		if(request.getSearchEndDate() != null)
			list = select(list, having(on(TimeSlice.class).getCreated(), lessThanOrEqualTo(request.getSearchEndDate())));

		model.addAttribute(ControllerHelper.RESPONSE_ROOT, new TimeSliceCollectionResponse(pager.page(list, page)));
		return "List";
	}

	private List<TimeSlice> getAllTimeSlice(final String datasetId) {
		return datasetDao.getTimeSlices(datasetId);
	}

	@RequestMapping(value="/{id}", method = RequestMethod.GET)
	public String getTimeSliceById(@PathVariable String id, ModelMap model ) throws ResourceNotFoundException {
		TimeSlice ts = timeSliceDao.retrieve(id);
		if(ts == null) {
			// Capture if timeslice not exist
			throw new ResourceNotFoundException(String.format("TimeSlice with ID = \"%s\" not found.", id));			
		}
		model.addAttribute(ControllerHelper.RESPONSE_ROOT, new TimeSliceResponse(ts));
		return "TimeSlice";
	}

	@RequestMapping(method = RequestMethod.POST)
	public String createOrUpdateTimeSlice(@Valid TimeSliceRequest request, ModelMap model ) throws ResourceNotFoundException, IOException {

		log.info("Create / Update TimeSlice");
		log.debug("Timeslice ID: {}", request.getTimesliceId());
		log.debug("Dataset ID: {}", request.getDatasetId());
		log.debug("Creation Date: {}", request.getCreationDate());
		log.debug("Abstract: {}", request.getAbs());
		log.debug("Xmin: {}", request.getXmin());
		log.debug("Xmax: {}", request.getXmax());
		log.debug("Ymin: {}", request.getYmin());
		log.debug("Ymax: {}", request.getYmax());
		
		if(request.getTimesliceId() == null || request.getTimesliceId().isEmpty()) {
			// create timeslice
			TimeSlice ts = new TimeSlice(request.getCreationDate());
			datasetDao.addTimeSlice(request.getDatasetId(), ts);
			model.addAttribute(ControllerHelper.RESPONSE_ROOT, new TimeSliceResponse(ts));
			model.remove(request);
			return "Success";
		} else {
			// update timeslice
			TimeSlice ts = timeSliceDao.retrieve(request.getTimesliceId());
			if(ts == null)
				throw new ResourceNotFoundException(String.format("TimeSlice with ID = \"%s\" not found.", request.getTimesliceId()));
			ts.setXmin(request.getXmin());
			ts.setXmax(request.getXmax());
			ts.setYmin(request.getYmin());
			ts.setYmax(request.getYmax());
			ts.setDataAbstract(request.getAbs());
			if(ts.getCreated().equals(request.getCreationDate()))
				timeSliceDao.update(ts);
			else {
				ts.setCreated(request.getCreationDate());
				timeSliceUtil.update(ts);
			}
			return "Success";
		}
	}
	
	@RequestMapping(value="/Delete/{id}", method = RequestMethod.POST)
	public String deleteTimeSlice(@PathVariable String id, ModelMap model ) throws ResourceNotFoundException, IOException {
		TimeSlice ts = timeSliceDao.retrieve(id);
		if(ts == null) {
			// Capture if dataset not exist
			throw new ResourceNotFoundException(String.format("TimeSlice with ID = \"%s\" not found.", id));			
		}
		timeSliceUtil.delete(ts);
		model.addAttribute(ControllerHelper.RESPONSE_ROOT, new TimeSliceResponse(ts));
		return "Success";
	}


	@RequestMapping(value="/Form", method = RequestMethod.GET)
	public String createTestForm() {
		return "TimeSliceForm";
	}
	
	@RequestMapping(value="/Parent/{id}", method = RequestMethod.GET)
	public String getDataset(@PathVariable String id, ModelMap model ) throws ResourceNotFoundException, IOException {
		Dataset ds = timeSliceDao.getParentDataset(id);
		if(ds == null) {
			// Capture if dataset not exist
			throw new ResourceNotFoundException(String.format("TimeSlice with ID = \"%s\" not found.", id));			
		}
		model.addAttribute(ControllerHelper.RESPONSE_ROOT, new DatasetResponse(ds));
		return "Success";
	}

	@RequestMapping(value="/Lock/{id}", method = RequestMethod.GET)
	public String getTimeSliceLocks(@PathVariable String id, ModelMap model ) throws ResourceNotFoundException {
		log.debug("get all lock for timesliceId");
		log.debug("timesliceId: {}", id);

		
		List<TimeSliceLock> list = timeSliceLockDao.findByTimeSlice(id);
		if(list == null) {
			// Capture if timeslice not exist
			throw new ResourceNotFoundException(String.format("TimeSliceLock with ID = \"%s\" not found.", id));			
		}
		model.addAttribute(ControllerHelper.RESPONSE_ROOT, new TimeSliceLockCollectionResponse(list));
		return "List";
	}
}
<|MERGE_RESOLUTION|>--- conflicted
+++ resolved
@@ -1,4 +1,3 @@
-<<<<<<< HEAD
 /*
  * This file is part of SpatialCube.
  *
@@ -19,212 +18,191 @@
  * http://www.crcsi.com.au/
  */
 
-=======
-/*
- * This file is part of the Raster Storage Archive (RSA).
- *
- * The RSA is free software: you can redistribute it and/or modify it under the
- * terms of the GNU General Public License as published by the Free Software
- * Foundation, either version 3 of the License, or (at your option) any later
- * version.
- *
- * The RSA is distributed in the hope that it will be useful, but WITHOUT ANY
- * WARRANTY; without even the implied warranty of MERCHANTABILITY or FITNESS FOR
- * A PARTICULAR PURPOSE.  See the GNU General Public License for more details.
- *
- * You should have received a copy of the GNU General Public License along with
- * the RSA.  If not, see <http://www.gnu.org/licenses/>.
- *
- * Copyright 2013 CRCSI - Cooperative Research Centre for Spatial Information
- * http://www.crcsi.com.au/
- */
-
->>>>>>> a96fe6c8
-package org.vpac.web.controller;
-
-import static ch.lambdaj.Lambda.having;
-import static ch.lambdaj.Lambda.on;
-import static ch.lambdaj.Lambda.select;
-import static org.hamcrest.Matchers.equalTo;
-import static org.hamcrest.Matchers.greaterThanOrEqualTo;
-import static org.hamcrest.Matchers.lessThanOrEqualTo;
-
-import java.io.IOException;
-import java.util.List;
-
-import javax.validation.Valid;
-
-import org.slf4j.Logger;
-import org.slf4j.LoggerFactory;
-import org.springframework.beans.factory.annotation.Autowired;
-import org.springframework.stereotype.Controller;
-import org.springframework.ui.ModelMap;
-import org.springframework.web.bind.WebDataBinder;
-import org.springframework.web.bind.annotation.InitBinder;
-import org.springframework.web.bind.annotation.PathVariable;
-import org.springframework.web.bind.annotation.RequestMapping;
-import org.springframework.web.bind.annotation.RequestMethod;
-import org.vpac.ndg.storage.dao.DatasetDao;
-import org.vpac.ndg.storage.dao.TimeSliceDao;
-import org.vpac.ndg.storage.dao.TimeSliceLockDao;
-import org.vpac.ndg.storage.model.Dataset;
-import org.vpac.ndg.storage.model.TimeSlice;
-import org.vpac.ndg.storage.model.TimeSliceLock;
-import org.vpac.ndg.storage.util.TimeSliceUtil;
-import org.vpac.web.exception.ResourceNotFoundException;
-import org.vpac.web.model.request.PagingRequest;
-import org.vpac.web.model.request.TimeSliceRequest;
-import org.vpac.web.model.request.TimeSliceSearchRequest;
-import org.vpac.web.model.response.DatasetResponse;
-import org.vpac.web.model.response.TimeSliceCollectionResponse;
-import org.vpac.web.model.response.TimeSliceLockCollectionResponse;
-import org.vpac.web.model.response.TimeSliceResponse;
-import org.vpac.web.util.ControllerHelper;
-import org.vpac.web.util.Pager;
-
-@Controller
-@RequestMapping("/TimeSlice")
-public class TimeSliceController {
-
-	final private Logger log = LoggerFactory.getLogger(TimeSliceController.class);
-
-	@Autowired
-	private ControllerHelper helper;
-	@Autowired
-	private DatasetDao datasetDao;
-	@Autowired
-	private TimeSliceDao timeSliceDao;
-	@Autowired
-	private TimeSliceUtil timeSliceUtil;
-	@Autowired
-	TimeSliceLockDao timeSliceLockDao;
-	
-	private Pager<TimeSlice> pager = new Pager<TimeSlice>();
-	
-	@InitBinder
-	public void binder(WebDataBinder binder) {
-		helper.BindDateTimeFormatter(binder);
-	}
-
-	@RequestMapping(method = RequestMethod.GET)
-	public String getAll(@Valid TimeSliceSearchRequest request, @Valid PagingRequest page, ModelMap model ) {
-
-		log.info("Get All TimeSlices");
-		log.debug("Dataset ID: {}", request.getDatasetId());
-		log.debug("Creation Date: {}", request.getCreationDate());
-		log.debug("Begin Date: {}", request.getSearchBeginDate());
-		log.debug("End Date: {}", request.getSearchEndDate());
-
-		List<TimeSlice> list = getAllTimeSlice(request.getDatasetId());
-		if(request.getCreationDate() != null)
-			list = select(list, having(on(TimeSlice.class).getCreated(), equalTo(request.getCreationDate())));
-
-		if(request.getSearchBeginDate() != null)
-			list = select(list, having(on(TimeSlice.class).getCreated(), greaterThanOrEqualTo(request.getSearchBeginDate())));
-
-		if(request.getSearchEndDate() != null)
-			list = select(list, having(on(TimeSlice.class).getCreated(), lessThanOrEqualTo(request.getSearchEndDate())));
-
-		model.addAttribute(ControllerHelper.RESPONSE_ROOT, new TimeSliceCollectionResponse(pager.page(list, page)));
-		return "List";
-	}
-
-	private List<TimeSlice> getAllTimeSlice(final String datasetId) {
-		return datasetDao.getTimeSlices(datasetId);
-	}
-
-	@RequestMapping(value="/{id}", method = RequestMethod.GET)
-	public String getTimeSliceById(@PathVariable String id, ModelMap model ) throws ResourceNotFoundException {
-		TimeSlice ts = timeSliceDao.retrieve(id);
-		if(ts == null) {
-			// Capture if timeslice not exist
-			throw new ResourceNotFoundException(String.format("TimeSlice with ID = \"%s\" not found.", id));			
-		}
-		model.addAttribute(ControllerHelper.RESPONSE_ROOT, new TimeSliceResponse(ts));
-		return "TimeSlice";
-	}
-
-	@RequestMapping(method = RequestMethod.POST)
-	public String createOrUpdateTimeSlice(@Valid TimeSliceRequest request, ModelMap model ) throws ResourceNotFoundException, IOException {
-
-		log.info("Create / Update TimeSlice");
-		log.debug("Timeslice ID: {}", request.getTimesliceId());
-		log.debug("Dataset ID: {}", request.getDatasetId());
-		log.debug("Creation Date: {}", request.getCreationDate());
-		log.debug("Abstract: {}", request.getAbs());
-		log.debug("Xmin: {}", request.getXmin());
-		log.debug("Xmax: {}", request.getXmax());
-		log.debug("Ymin: {}", request.getYmin());
-		log.debug("Ymax: {}", request.getYmax());
-		
-		if(request.getTimesliceId() == null || request.getTimesliceId().isEmpty()) {
-			// create timeslice
-			TimeSlice ts = new TimeSlice(request.getCreationDate());
-			datasetDao.addTimeSlice(request.getDatasetId(), ts);
-			model.addAttribute(ControllerHelper.RESPONSE_ROOT, new TimeSliceResponse(ts));
-			model.remove(request);
-			return "Success";
-		} else {
-			// update timeslice
-			TimeSlice ts = timeSliceDao.retrieve(request.getTimesliceId());
-			if(ts == null)
-				throw new ResourceNotFoundException(String.format("TimeSlice with ID = \"%s\" not found.", request.getTimesliceId()));
-			ts.setXmin(request.getXmin());
-			ts.setXmax(request.getXmax());
-			ts.setYmin(request.getYmin());
-			ts.setYmax(request.getYmax());
-			ts.setDataAbstract(request.getAbs());
-			if(ts.getCreated().equals(request.getCreationDate()))
-				timeSliceDao.update(ts);
-			else {
-				ts.setCreated(request.getCreationDate());
-				timeSliceUtil.update(ts);
-			}
-			return "Success";
-		}
-	}
-	
-	@RequestMapping(value="/Delete/{id}", method = RequestMethod.POST)
-	public String deleteTimeSlice(@PathVariable String id, ModelMap model ) throws ResourceNotFoundException, IOException {
-		TimeSlice ts = timeSliceDao.retrieve(id);
-		if(ts == null) {
-			// Capture if dataset not exist
-			throw new ResourceNotFoundException(String.format("TimeSlice with ID = \"%s\" not found.", id));			
-		}
-		timeSliceUtil.delete(ts);
-		model.addAttribute(ControllerHelper.RESPONSE_ROOT, new TimeSliceResponse(ts));
-		return "Success";
-	}
-
-
-	@RequestMapping(value="/Form", method = RequestMethod.GET)
-	public String createTestForm() {
-		return "TimeSliceForm";
-	}
-	
-	@RequestMapping(value="/Parent/{id}", method = RequestMethod.GET)
-	public String getDataset(@PathVariable String id, ModelMap model ) throws ResourceNotFoundException, IOException {
-		Dataset ds = timeSliceDao.getParentDataset(id);
-		if(ds == null) {
-			// Capture if dataset not exist
-			throw new ResourceNotFoundException(String.format("TimeSlice with ID = \"%s\" not found.", id));			
-		}
-		model.addAttribute(ControllerHelper.RESPONSE_ROOT, new DatasetResponse(ds));
-		return "Success";
-	}
-
-	@RequestMapping(value="/Lock/{id}", method = RequestMethod.GET)
-	public String getTimeSliceLocks(@PathVariable String id, ModelMap model ) throws ResourceNotFoundException {
-		log.debug("get all lock for timesliceId");
-		log.debug("timesliceId: {}", id);
-
-		
-		List<TimeSliceLock> list = timeSliceLockDao.findByTimeSlice(id);
-		if(list == null) {
-			// Capture if timeslice not exist
-			throw new ResourceNotFoundException(String.format("TimeSliceLock with ID = \"%s\" not found.", id));			
-		}
-		model.addAttribute(ControllerHelper.RESPONSE_ROOT, new TimeSliceLockCollectionResponse(list));
-		return "List";
-	}
-}
+package org.vpac.web.controller;
+
+import static ch.lambdaj.Lambda.having;
+import static ch.lambdaj.Lambda.on;
+import static ch.lambdaj.Lambda.select;
+import static org.hamcrest.Matchers.equalTo;
+import static org.hamcrest.Matchers.greaterThanOrEqualTo;
+import static org.hamcrest.Matchers.lessThanOrEqualTo;
+
+import java.io.IOException;
+import java.util.List;
+
+import javax.validation.Valid;
+
+import org.slf4j.Logger;
+import org.slf4j.LoggerFactory;
+import org.springframework.beans.factory.annotation.Autowired;
+import org.springframework.stereotype.Controller;
+import org.springframework.ui.ModelMap;
+import org.springframework.web.bind.WebDataBinder;
+import org.springframework.web.bind.annotation.InitBinder;
+import org.springframework.web.bind.annotation.PathVariable;
+import org.springframework.web.bind.annotation.RequestMapping;
+import org.springframework.web.bind.annotation.RequestMethod;
+import org.vpac.ndg.storage.dao.DatasetDao;
+import org.vpac.ndg.storage.dao.TimeSliceDao;
+import org.vpac.ndg.storage.dao.TimeSliceLockDao;
+import org.vpac.ndg.storage.model.Dataset;
+import org.vpac.ndg.storage.model.TimeSlice;
+import org.vpac.ndg.storage.model.TimeSliceLock;
+import org.vpac.ndg.storage.util.TimeSliceUtil;
+import org.vpac.web.exception.ResourceNotFoundException;
+import org.vpac.web.model.request.PagingRequest;
+import org.vpac.web.model.request.TimeSliceRequest;
+import org.vpac.web.model.request.TimeSliceSearchRequest;
+import org.vpac.web.model.response.DatasetResponse;
+import org.vpac.web.model.response.TimeSliceCollectionResponse;
+import org.vpac.web.model.response.TimeSliceLockCollectionResponse;
+import org.vpac.web.model.response.TimeSliceResponse;
+import org.vpac.web.util.ControllerHelper;
+import org.vpac.web.util.Pager;
+
+@Controller
+@RequestMapping("/TimeSlice")
+public class TimeSliceController {
+
+	final private Logger log = LoggerFactory.getLogger(TimeSliceController.class);
+
+	@Autowired
+	private ControllerHelper helper;
+	@Autowired
+	private DatasetDao datasetDao;
+	@Autowired
+	private TimeSliceDao timeSliceDao;
+	@Autowired
+	private TimeSliceUtil timeSliceUtil;
+	@Autowired
+	TimeSliceLockDao timeSliceLockDao;
+	
+	private Pager<TimeSlice> pager = new Pager<TimeSlice>();
+	
+	@InitBinder
+	public void binder(WebDataBinder binder) {
+		helper.BindDateTimeFormatter(binder);
+	}
+
+	@RequestMapping(method = RequestMethod.GET)
+	public String getAll(@Valid TimeSliceSearchRequest request, @Valid PagingRequest page, ModelMap model ) {
+
+		log.info("Get All TimeSlices");
+		log.debug("Dataset ID: {}", request.getDatasetId());
+		log.debug("Creation Date: {}", request.getCreationDate());
+		log.debug("Begin Date: {}", request.getSearchBeginDate());
+		log.debug("End Date: {}", request.getSearchEndDate());
+
+		List<TimeSlice> list = getAllTimeSlice(request.getDatasetId());
+		if(request.getCreationDate() != null)
+			list = select(list, having(on(TimeSlice.class).getCreated(), equalTo(request.getCreationDate())));
+
+		if(request.getSearchBeginDate() != null)
+			list = select(list, having(on(TimeSlice.class).getCreated(), greaterThanOrEqualTo(request.getSearchBeginDate())));
+
+		if(request.getSearchEndDate() != null)
+			list = select(list, having(on(TimeSlice.class).getCreated(), lessThanOrEqualTo(request.getSearchEndDate())));
+
+		model.addAttribute(ControllerHelper.RESPONSE_ROOT, new TimeSliceCollectionResponse(pager.page(list, page)));
+		return "List";
+	}
+
+	private List<TimeSlice> getAllTimeSlice(final String datasetId) {
+		return datasetDao.getTimeSlices(datasetId);
+	}
+
+	@RequestMapping(value="/{id}", method = RequestMethod.GET)
+	public String getTimeSliceById(@PathVariable String id, ModelMap model ) throws ResourceNotFoundException {
+		TimeSlice ts = timeSliceDao.retrieve(id);
+		if(ts == null) {
+			// Capture if timeslice not exist
+			throw new ResourceNotFoundException(String.format("TimeSlice with ID = \"%s\" not found.", id));			
+		}
+		model.addAttribute(ControllerHelper.RESPONSE_ROOT, new TimeSliceResponse(ts));
+		return "TimeSlice";
+	}
+
+	@RequestMapping(method = RequestMethod.POST)
+	public String createOrUpdateTimeSlice(@Valid TimeSliceRequest request, ModelMap model ) throws ResourceNotFoundException, IOException {
+
+		log.info("Create / Update TimeSlice");
+		log.debug("Timeslice ID: {}", request.getTimesliceId());
+		log.debug("Dataset ID: {}", request.getDatasetId());
+		log.debug("Creation Date: {}", request.getCreationDate());
+		log.debug("Abstract: {}", request.getAbs());
+		log.debug("Xmin: {}", request.getXmin());
+		log.debug("Xmax: {}", request.getXmax());
+		log.debug("Ymin: {}", request.getYmin());
+		log.debug("Ymax: {}", request.getYmax());
+		
+		if(request.getTimesliceId() == null || request.getTimesliceId().isEmpty()) {
+			// create timeslice
+			TimeSlice ts = new TimeSlice(request.getCreationDate());
+			datasetDao.addTimeSlice(request.getDatasetId(), ts);
+			model.addAttribute(ControllerHelper.RESPONSE_ROOT, new TimeSliceResponse(ts));
+			model.remove(request);
+			return "Success";
+		} else {
+			// update timeslice
+			TimeSlice ts = timeSliceDao.retrieve(request.getTimesliceId());
+			if(ts == null)
+				throw new ResourceNotFoundException(String.format("TimeSlice with ID = \"%s\" not found.", request.getTimesliceId()));
+			ts.setXmin(request.getXmin());
+			ts.setXmax(request.getXmax());
+			ts.setYmin(request.getYmin());
+			ts.setYmax(request.getYmax());
+			ts.setDataAbstract(request.getAbs());
+			if(ts.getCreated().equals(request.getCreationDate()))
+				timeSliceDao.update(ts);
+			else {
+				ts.setCreated(request.getCreationDate());
+				timeSliceUtil.update(ts);
+			}
+			return "Success";
+		}
+	}
+	
+	@RequestMapping(value="/Delete/{id}", method = RequestMethod.POST)
+	public String deleteTimeSlice(@PathVariable String id, ModelMap model ) throws ResourceNotFoundException, IOException {
+		TimeSlice ts = timeSliceDao.retrieve(id);
+		if(ts == null) {
+			// Capture if dataset not exist
+			throw new ResourceNotFoundException(String.format("TimeSlice with ID = \"%s\" not found.", id));			
+		}
+		timeSliceUtil.delete(ts);
+		model.addAttribute(ControllerHelper.RESPONSE_ROOT, new TimeSliceResponse(ts));
+		return "Success";
+	}
+
+
+	@RequestMapping(value="/Form", method = RequestMethod.GET)
+	public String createTestForm() {
+		return "TimeSliceForm";
+	}
+	
+	@RequestMapping(value="/Parent/{id}", method = RequestMethod.GET)
+	public String getDataset(@PathVariable String id, ModelMap model ) throws ResourceNotFoundException, IOException {
+		Dataset ds = timeSliceDao.getParentDataset(id);
+		if(ds == null) {
+			// Capture if dataset not exist
+			throw new ResourceNotFoundException(String.format("TimeSlice with ID = \"%s\" not found.", id));			
+		}
+		model.addAttribute(ControllerHelper.RESPONSE_ROOT, new DatasetResponse(ds));
+		return "Success";
+	}
+
+	@RequestMapping(value="/Lock/{id}", method = RequestMethod.GET)
+	public String getTimeSliceLocks(@PathVariable String id, ModelMap model ) throws ResourceNotFoundException {
+		log.debug("get all lock for timesliceId");
+		log.debug("timesliceId: {}", id);
+
+		
+		List<TimeSliceLock> list = timeSliceLockDao.findByTimeSlice(id);
+		if(list == null) {
+			// Capture if timeslice not exist
+			throw new ResourceNotFoundException(String.format("TimeSliceLock with ID = \"%s\" not found.", id));			
+		}
+		model.addAttribute(ControllerHelper.RESPONSE_ROOT, new TimeSliceLockCollectionResponse(list));
+		return "List";
+	}
+}